import hydra
import torch
from torchvision.models.segmentation import (
    deeplabv3_resnet50, 
    DeepLabV3_ResNet50_Weights, 
)
from omegaconf import DictConfig
from pytorch_lightning import Trainer
from codes.dataset.midog2021_dataset import MIDOG2021Dataset, midog_collate_fn
from codes.framework.framework import FDASegmentationModule
from codes.loss.dice import DiceLoss


<<<<<<< HEAD
@hydra.main(config_path="config", config_name="config")
def main(cfg: DictConfig):
    # Setup dataset
    trn_dataset = MIDOG2021Dataset(
        root_path=cfg.dataset.root_path, 
        scanners=cfg.dataset.trn_scanners, 
        do_fda=cfg.dataset.do_fda,
        training=True,
    )
    val_dataset = MIDOG2021Dataset(
        root_path=cfg.dataset.root_path, 
        scanners=cfg.dataset.val_scanners, 
        do_fda=False,
        training=True,
    )

    # Setup model
    model = deeplabv3_resnet50(weights=DeepLabV3_ResNet50_Weights.COCO_WITH_VOC_LABELS_V1)
    model.classifier[4] = torch.nn.Conv2d(256, cfg.model.num_classes, kernel_size=(1, 1))
    model.aux_classifier = None

    # Setup loss
    supervised_loss = torch.nn.CrossEntropyLoss()  # TODO
    consistency_loss = torch.nn.CrossEntropyLoss()  # TODO

    # Instantiate lightning module
    lightning_model = FDASegmentationModule(
        model=model, 
        trn_dataset=trn_dataset,
        val_dataset=val_dataset,
        batch_size=cfg.dataset.batch_size,
        num_workers=cfg.dataset.num_workers,
        supervised_loss=supervised_loss, 
        consistency_loss=consistency_loss, 
        lr=cfg.optimizer.lr,
    )

    # Define the trainer and start training
    trainer = Trainer(
        max_epochs=cfg.trainer.max_epochs,
        check_val_every_n_epoch=cfg.trainer.check_val_every_n_epoch,
        log_every_n_steps=cfg.trainer.log_every_n_steps,
        devices=cfg.trainer.devices, 
        accelerator="gpu",
    )
    trainer.fit(lightning_model)


if __name__ == "__main__":
    main()
=======
# Setup datasets
DATA_ROOT_PATH = "/lunit/data/midog_2021_patches"
trn_dataset = MIDOG2021Dataset(
    root_path=DATA_ROOT_PATH, 
    scanners=["Aperio_CS2", "Hamamatsu_S360", "Leica_GT450"],  # Leica_GT450 is not annotated
    training=True, 
    do_fda=True,
)
val_dataset = MIDOG2021Dataset(
    root_path=DATA_ROOT_PATH, 
    scanners=["Hamamatsu_XR"], 
    training=False, 
    do_fda=False,
)

# Setup model
num_classes = 3  # BG, Mitotic-Figure, Non-Miototic-Figure
model = deeplabv3_resnet50(weights=DeepLabV3_ResNet50_Weights.COCO_WITH_VOC_LABELS_V1)
model.classifier[4] = torch.nn.Conv2d(256, num_classes, kernel_size=(1, 1))
model.aux_classifier = None

# Setup loss
supervised_loss = DiceLoss()
consistency_loss = DiceLoss()

# Instantiate lightning module
lr = 1e-4
batch_size = 4
num_workers = 8
lightning_model = FDASegmentationModule(
    model, 
    trn_dataset,
    val_dataset,
    batch_size,
    num_workers,
    supervised_loss, 
    consistency_loss, 
    lr,
)

# Define the trainer and start training
trainer = Trainer(
    max_epochs=10,
    check_val_every_n_epoch=1,
    log_every_n_steps=10,
    devices=4, 
    accelerator="gpu",
)
trainer.fit(lightning_model)
>>>>>>> e138c1cc
<|MERGE_RESOLUTION|>--- conflicted
+++ resolved
@@ -11,7 +11,6 @@
 from codes.loss.dice import DiceLoss
 
 
-<<<<<<< HEAD
 @hydra.main(config_path="config", config_name="config")
 def main(cfg: DictConfig):
     # Setup dataset
@@ -34,8 +33,8 @@
     model.aux_classifier = None
 
     # Setup loss
-    supervised_loss = torch.nn.CrossEntropyLoss()  # TODO
-    consistency_loss = torch.nn.CrossEntropyLoss()  # TODO
+    supervised_loss = DiceLoss()
+    consistency_loss = DiceLoss()
 
     # Instantiate lightning module
     lightning_model = FDASegmentationModule(
@@ -61,55 +60,4 @@
 
 
 if __name__ == "__main__":
-    main()
-=======
-# Setup datasets
-DATA_ROOT_PATH = "/lunit/data/midog_2021_patches"
-trn_dataset = MIDOG2021Dataset(
-    root_path=DATA_ROOT_PATH, 
-    scanners=["Aperio_CS2", "Hamamatsu_S360", "Leica_GT450"],  # Leica_GT450 is not annotated
-    training=True, 
-    do_fda=True,
-)
-val_dataset = MIDOG2021Dataset(
-    root_path=DATA_ROOT_PATH, 
-    scanners=["Hamamatsu_XR"], 
-    training=False, 
-    do_fda=False,
-)
-
-# Setup model
-num_classes = 3  # BG, Mitotic-Figure, Non-Miototic-Figure
-model = deeplabv3_resnet50(weights=DeepLabV3_ResNet50_Weights.COCO_WITH_VOC_LABELS_V1)
-model.classifier[4] = torch.nn.Conv2d(256, num_classes, kernel_size=(1, 1))
-model.aux_classifier = None
-
-# Setup loss
-supervised_loss = DiceLoss()
-consistency_loss = DiceLoss()
-
-# Instantiate lightning module
-lr = 1e-4
-batch_size = 4
-num_workers = 8
-lightning_model = FDASegmentationModule(
-    model, 
-    trn_dataset,
-    val_dataset,
-    batch_size,
-    num_workers,
-    supervised_loss, 
-    consistency_loss, 
-    lr,
-)
-
-# Define the trainer and start training
-trainer = Trainer(
-    max_epochs=10,
-    check_val_every_n_epoch=1,
-    log_every_n_steps=10,
-    devices=4, 
-    accelerator="gpu",
-)
-trainer.fit(lightning_model)
->>>>>>> e138c1cc
+    main()