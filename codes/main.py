import hydra
import torch
from torchvision.models.segmentation import (
    deeplabv3_resnet50, 
    DeepLabV3_ResNet50_Weights, 
)
from omegaconf import DictConfig
from pytorch_lightning import Trainer
from codes.dataset.midog2021_dataset import MIDOG2021Dataset, midog_collate_fn
from codes.framework.framework import FDASegmentationModule
<<<<<<< HEAD
from codes.logger.incl import InclLogger
=======
from codes.loss.dice import DiceLoss
>>>>>>> 984fa9f5


@hydra.main(config_path="config", config_name="config")
def main(cfg: DictConfig):
    # Setup dataset
    trn_dataset = MIDOG2021Dataset(
        root_path=cfg.dataset.root_path, 
        scanners=cfg.dataset.trn_scanners, 
        do_fda=cfg.dataset.do_fda,
        training=True,
    )
    val_dataset = MIDOG2021Dataset(
        root_path=cfg.dataset.root_path, 
        scanners=cfg.dataset.val_scanners, 
        do_fda=False,
        training=True,
    )

    # Setup model
    model = deeplabv3_resnet50(weights=DeepLabV3_ResNet50_Weights.COCO_WITH_VOC_LABELS_V1)
    model.classifier[4] = torch.nn.Conv2d(256, cfg.model.num_classes, kernel_size=(1, 1))
    model.aux_classifier = None

<<<<<<< HEAD
# Define the logger
logger = InclLogger()

# Define the trainer and start training
trainer = Trainer(
    max_epochs=10,
    check_val_every_n_epoch=5,
    log_every_n_steps=10,
    devices=4, 
    accelerator="gpu",
    logger=logger,
)
trainer.fit(lightning_model)
=======
    # Setup loss
    supervised_loss = DiceLoss()
    consistency_loss = DiceLoss()

    # Instantiate lightning module
    lightning_model = FDASegmentationModule(
        model=model, 
        trn_dataset=trn_dataset,
        val_dataset=val_dataset,
        batch_size=cfg.dataset.batch_size,
        num_workers=cfg.dataset.num_workers,
        supervised_loss=supervised_loss, 
        consistency_loss=consistency_loss, 
        lr=cfg.optimizer.lr,
    )

    # Define the trainer and start training
    trainer = Trainer(
        max_epochs=cfg.trainer.max_epochs,
        check_val_every_n_epoch=cfg.trainer.check_val_every_n_epoch,
        log_every_n_steps=cfg.trainer.log_every_n_steps,
        devices=cfg.trainer.devices, 
        accelerator="gpu",
    )
    trainer.fit(lightning_model)


if __name__ == "__main__":
    main()
>>>>>>> 984fa9f5
<|MERGE_RESOLUTION|>--- conflicted
+++ resolved
@@ -8,11 +8,8 @@
 from pytorch_lightning import Trainer
 from codes.dataset.midog2021_dataset import MIDOG2021Dataset, midog_collate_fn
 from codes.framework.framework import FDASegmentationModule
-<<<<<<< HEAD
 from codes.logger.incl import InclLogger
-=======
 from codes.loss.dice import DiceLoss
->>>>>>> 984fa9f5
 
 
 @hydra.main(config_path="config", config_name="config")
@@ -36,21 +33,6 @@
     model.classifier[4] = torch.nn.Conv2d(256, cfg.model.num_classes, kernel_size=(1, 1))
     model.aux_classifier = None
 
-<<<<<<< HEAD
-# Define the logger
-logger = InclLogger()
-
-# Define the trainer and start training
-trainer = Trainer(
-    max_epochs=10,
-    check_val_every_n_epoch=5,
-    log_every_n_steps=10,
-    devices=4, 
-    accelerator="gpu",
-    logger=logger,
-)
-trainer.fit(lightning_model)
-=======
     # Setup loss
     supervised_loss = DiceLoss()
     consistency_loss = DiceLoss()
@@ -67,6 +49,9 @@
         lr=cfg.optimizer.lr,
     )
 
+    # Define the logger
+    logger = InclLogger()
+
     # Define the trainer and start training
     trainer = Trainer(
         max_epochs=cfg.trainer.max_epochs,
@@ -74,10 +59,10 @@
         log_every_n_steps=cfg.trainer.log_every_n_steps,
         devices=cfg.trainer.devices, 
         accelerator="gpu",
+        logger=logger,
     )
     trainer.fit(lightning_model)
 
 
 if __name__ == "__main__":
-    main()
->>>>>>> 984fa9f5
+    main()